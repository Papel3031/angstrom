--- conflicted
+++ resolved
@@ -138,11 +138,7 @@
             // Position state slot.
             mstore(0x20, add(keccak256(0x00, 0x40), _POOL_STATE_POSITIONS_OFFSET))
             mstore(0x00, positionKey)
-<<<<<<< HEAD
-            // Inilined gudExtsload.
-=======
             // Inlined gudExtsload.
->>>>>>> 1a22a51a
             mstore(0x20, keccak256(0x00, 0x40))
             mstore(0x00, EXTSLOAD_SELECTOR)
             if iszero(staticcall(gas(), self, 0x1c, 0x24, 0x00, 0x20)) {
