// SPDX-License-Identifier: MIT
pragma solidity ^0.8.0;

import {Test} from "forge-std/Test.sol";
import {Script} from "forge-std/Script.sol";
import {HookDeployer} from "../test/_helpers/HookDeployer.sol";
import {MockRewardsManager} from "../test/_mocks/MockRewardsManager.sol";
import {ANGSTROM_HOOK_FLAGS} from "src/Constants.sol";
import {IPoolManager} from "v4-core/src/interfaces/IPoolManager.sol";

import {console2 as console} from "forge-std/console2.sol";

/// @author philogy <https://github.com/philogy>
contract MockRewardsManagerScript is Test, Script, HookDeployer {
    // This is a known private key (default anvil account key), so it's fine to put it in plain text
    // here, *DO NOT* put an actual deployment key into plain text like this.
    uint256 internal constant TEST_ACCOUNT_PRIV_KEY7 =
        0x4bbbf85ce3377467afe5d46f804f221813b2bb87f24d81f60f1fcdbf7cbf4356;

    function run() public {
        uint256 key = TEST_ACCOUNT_PRIV_KEY7;

        address UNI_V4_PM = vm.envAddress("V4_POOL_MANAGER");

        vm.startBroadcast(key);

        (bool suc, address mockRewardsAddr,) = deployHook(
            abi.encodePacked(
                type(MockRewardsManager).creationCode, abi.encode(UNI_V4_PM, vm.addr(key))
            ),
            ANGSTROM_HOOK_FLAGS,
            CREATE2_FACTORY
        );

        assertTrue(suc);

        console.log("mockRewardsAddr: %s", mockRewardsAddr);
        console.log("controllerAddr: %s", vm.addr(key));

        vm.stopBroadcast();
    }

    /// @dev Ensure compiler warns me about changes to the `MockRewardsManager` constructor interface
    function MockRewardsManager_constructorRef() public {
<<<<<<< HEAD
        new MockRewardsManager(address(0), address(0));
=======
        new MockRewardsManager(IPoolManager(address(0)), address(0));
>>>>>>> 1a22a51a
    }
}<|MERGE_RESOLUTION|>--- conflicted
+++ resolved
@@ -35,17 +35,12 @@
         assertTrue(suc);
 
         console.log("mockRewardsAddr: %s", mockRewardsAddr);
-        console.log("controllerAddr: %s", vm.addr(key));
 
         vm.stopBroadcast();
     }
 
     /// @dev Ensure compiler warns me about changes to the `MockRewardsManager` constructor interface
     function MockRewardsManager_constructorRef() public {
-<<<<<<< HEAD
-        new MockRewardsManager(address(0), address(0));
-=======
         new MockRewardsManager(IPoolManager(address(0)), address(0));
->>>>>>> 1a22a51a
     }
 }