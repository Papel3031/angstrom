<<<<<<< HEAD
use alloy::{
    contract::CallBuilder,
    providers::ext::DebugApi,
    rpc::types::trace::geth::{
        GethDebugBuiltInTracerType, GethDebugTracerType, GethDebugTracingOptions,
        GethDefaultTracingOptions
    }
};
=======
use std::{pin::pin, sync::OnceLock, time::Duration};

use alloy::{
    contract::CallBuilder,
    primitives::{address, Address, U256},
    providers::{ext::AnvilApi, WalletProvider}
};
use angstrom_types::sol_bindings::testnet::{MockERC20, PoolManagerDeployer, TestnetHub};
>>>>>>> 6a478d17
use eyre::eyre;
use futures::Future;

use crate::anvil_state_provider::utils::AnvilWalletRpc;
pub mod anvil;
pub mod deploy;
pub mod environment;
//mod reward;
//pub use reward::RewardTestEnv;

/// This trait is used to provide safe run and potentially debug capabilities
/// for our local contract runs.
pub trait DebugTransaction {
    #[allow(async_fn_in_trait)] // OK because this is not for public consumption
    async fn run_safe(self) -> eyre::Result<()>;
}

impl<T, P, D> DebugTransaction for CallBuilder<T, P, D>
where
    T: Clone + Send + Sync + alloy::transports::Transport,
    P: alloy::providers::Provider<T> + Clone,
    D: alloy::contract::CallDecoder
{
    async fn run_safe(self) -> eyre::Result<()> {
<<<<<<< HEAD
        let provider = self.provider.clone();
        let receipt = self
            .gas(30_000_000_u128)
            .send()
            .await?
            .get_receipt()
            .await?;
=======
        let receipt = self.gas(30_000_000_u64).send().await?.get_receipt().await?;
>>>>>>> 6a478d17
        if receipt.inner.status() {
            Ok(())
        } else {
            let default_options = GethDebugTracingOptions::default();
            let call_options = GethDebugTracingOptions {
                config: GethDefaultTracingOptions {
                    disable_storage: Some(true),
                    enable_memory: Some(false),
                    ..Default::default()
                },
                tracer: Some(GethDebugTracerType::BuiltInTracer(
                    GethDebugBuiltInTracerType::CallTracer
                )),
                ..Default::default()
            };
            let result = provider
                .debug_trace_transaction(receipt.transaction_hash, call_options)
                .await?;
            println!("TRACE: {result:?}");
            // We can make this do a cool backtrace later
            Err(eyre!("Transaction with hash {} failed", receipt.transaction_hash))
        }
    }
}

static CREATE_SIGNER: OnceLock<Address> = OnceLock::new();

fn get_or_set_signer(my_address: Address) -> Address {
    *CREATE_SIGNER.get_or_init(|| my_address)
}

pub struct AngstromTestnetAddresses {
    pub contract: Address,
    pub token0:   Address,
    pub token1:   Address,
    pub hooks:    Address
}
/// deploys the angstrom testhub contract along with two tokens, under the
/// secret key
pub async fn deploy_contract_and_create_pool(
    provider: AnvilWalletRpc
) -> eyre::Result<AngstromTestnetAddresses> {
    provider
        .anvil_impersonate_account(get_or_set_signer(provider.default_signer_address()))
        .await?;

    let out = anvil_mine_delay(
        Box::pin(async {
            PoolManagerDeployer::deploy(provider.clone(), U256::MAX)
                .await
                .map(|v| v.at(address!("998abeb3e57409262ae5b751f60747921b33613e")))
        }),
        &provider,
        Duration::from_millis(500)
    )
    .await?;

    let v4_address = *out.address();

    let testhub = anvil_mine_delay(
        Box::pin(async {
            TestnetHub::deploy(provider.clone(), Address::ZERO, v4_address)
                .await
                .map(|v| v.at(address!("7969c5ed335650692bc04293b07f5bf2e7a673c0")))
        }),
        &provider,
        Duration::from_millis(500)
    )
    .await?;
    let angstrom_address = *testhub.address();

    // if we don't do these sequentially, the provider nonce messes up and doesn't
    // deploy properly
    let token0 = anvil_mine_delay(
        Box::pin(async {
            MockERC20::deploy(provider.clone())
                .await
                .map(|v| v.at(address!("4ee6ecad1c2dae9f525404de8555724e3c35d07b")))
        }),
        &provider,
        Duration::from_millis(500)
    )
    .await?;
    let token0 = *token0.address();

    let token1 = anvil_mine_delay(
        Box::pin(async {
            MockERC20::deploy(provider.clone())
                .await
                .map(|v| v.at(address!("fbc22278a96299d91d41c453234d97b4f5eb9b2d")))
        }),
        &provider,
        Duration::from_millis(500)
    )
    .await?;
    let token1 = *token1.address();

    tracing::info!(
        ?angstrom_address,
        ?v4_address,
        ?token0,
        ?token1,
        "deployed v4 and angstrom test contract on anvil"
    );
    provider
        .anvil_stop_impersonating_account(get_or_set_signer(provider.default_signer_address()))
        .await?;

    Ok(AngstromTestnetAddresses {
        contract: angstrom_address,
        token0,
        token1,
        hooks: Address::default()
    })
}

// will wait for a specific delay and then call anvil mine wallet.
// this will allow us to quick mine and not have to wait the 12 seconds
// between transactions while avoiding race conditions
pub async fn anvil_mine_delay<F0: Future + Unpin>(
    f0: F0,
    provider: &AnvilWalletRpc,
    delay: Duration
) -> F0::Output {
    let mut pinned = pin!(f0);
    if let Ok(v) = tokio::time::timeout(delay, &mut pinned).await {
        return v
    }
    provider
        .anvil_mine(Some(U256::from(1)), None)
        .await
        .expect("anvil failed to mine");

    pinned.await
}<|MERGE_RESOLUTION|>--- conflicted
+++ resolved
@@ -1,22 +1,18 @@
-<<<<<<< HEAD
+use std::{pin::pin, sync::OnceLock, time::Duration};
+
 use alloy::{
     contract::CallBuilder,
-    providers::ext::DebugApi,
+    primitives::{address, Address, U256},
+    providers::{
+        ext::{AnvilApi, DebugApi},
+        WalletProvider
+    },
     rpc::types::trace::geth::{
         GethDebugBuiltInTracerType, GethDebugTracerType, GethDebugTracingOptions,
         GethDefaultTracingOptions
     }
 };
-=======
-use std::{pin::pin, sync::OnceLock, time::Duration};
-
-use alloy::{
-    contract::CallBuilder,
-    primitives::{address, Address, U256},
-    providers::{ext::AnvilApi, WalletProvider}
-};
 use angstrom_types::sol_bindings::testnet::{MockERC20, PoolManagerDeployer, TestnetHub};
->>>>>>> 6a478d17
 use eyre::eyre;
 use futures::Future;
 
@@ -41,7 +37,6 @@
     D: alloy::contract::CallDecoder
 {
     async fn run_safe(self) -> eyre::Result<()> {
-<<<<<<< HEAD
         let provider = self.provider.clone();
         let receipt = self
             .gas(30_000_000_u128)
@@ -49,9 +44,6 @@
             .await?
             .get_receipt()
             .await?;
-=======
-        let receipt = self.gas(30_000_000_u64).send().await?.get_receipt().await?;
->>>>>>> 6a478d17
         if receipt.inner.status() {
             Ok(())
         } else {
