use std::{
    io,
    net::SocketAddr,
    pin::Pin,
    sync::{atomic::AtomicUsize, Arc},
    task::{Context, Poll},
};

use ethers_core::types::transaction::eip712::TypedData;
use futures::Stream;
use parking_lot::Mutex;
use reth_eth_wire::{
    capability::{Capabilities, CapabilityMessage},
    errors::EthStreamError,
    DisconnectReason, EthVersion, Status,
};
use reth_net_common::bandwidth_meter::BandwidthMeter;
use reth_network_api::ReputationChangeKind;
use reth_primitives::{listener::EventListeners, ForkId, NodeRecord, PeerId, H256};
use reth_provider::{BlockNumReader, BlockReader};
<<<<<<< HEAD
use shared::{SealedBundle, *};
=======
use shared::SealedBundle;
use shared::*;
>>>>>>> 61320911
use tokio::sync::mpsc;
use tokio_stream::wrappers::UnboundedReceiverStream;
use tracing::{debug, trace};

use crate::{
    error::{NetworkError, ServiceKind},
    listener::{ConnectionListener, ListenerEvent},
    messages::{PeerMessages, PeerRequests},
    network::NetworkHandleMessage,
    peers::{InboundConnectionError, PeersHandle, PeersManager},
    session::{Direction, PendingSessionHandshakeError, SessionEvent, SessionId, SessionManager},
    state::{NetworkState, StateAction},
    Discovery, NetworkConfig, NetworkHandle,
};

/// Contains the connectivity related state of the network.
///
/// A swarm emits [`SwarmEvent`]s when polled.
///
/// The manages the [`ConnectionListener`] and delegates new incoming
/// connections to the [`SessionManager`]. Outgoing connections are either
/// initiated on demand or triggered by the [`NetworkState`] and also delegated
/// to the [`NetworkState`].
///
/// Following diagram gives displays the dataflow contained in the [`Swarm`]
///
/// The [`ConnectionListener`] yields incoming [`TcpStream`]s from peers that
/// are spawned as session tasks. After a successful RLPx authentication, the
/// task is ready to accept ETH requests or broadcast messages. A task listens
/// for messages from the [`SessionManager`] which include broadcast messages
/// like `Transactions` or internal commands, for example to disconnect the
/// session.
///
/// The [`NetworkState`] keeps track of all connected and discovered peers and
/// can initiate outgoing connections. For each active session, the
/// [`NetworkState`] keeps a sender half of the ETH request channel for the
/// created session and sends requests it receives from the [`StateFetcher`],
/// which receives request objects from the client interfaces responsible for
/// downloading headers and bodies.
#[cfg_attr(doc, aquamarine::aquamarine)]
/// ```mermaid
///  graph TB
///     connections(TCP Listener)
///     Discovery[(Discovery)]
///     fetchRequest(Client Interfaces)
///     Sessions[(SessionManager)]
///     SessionTask[(Peer Session)]
///     State[(State)]
///     StateFetch[(State Fetcher)]
///   connections --> |incoming| Sessions
///   State --> |initiate outgoing| Sessions
///   Discovery --> |update peers| State
///   Sessions --> |spawns| SessionTask
///   SessionTask <--> |handle state requests| State
///   fetchRequest --> |request Headers, Bodies| StateFetch
///   State --> |poll pending requests| StateFetch
/// ```
#[must_use = "Swarm does nothing unless polled"]
pub struct Swarm {
    /// Listens for new incoming connections.
    incoming: ConnectionListener,
    /// All sessions.
    sessions: SessionManager,
    /// Tracks the entire state of the network and handles events received from
    /// the sessions.
    state: NetworkState,
    /// Tracks the connection state of the node
    net_connection_state: NetworkConnectionState,
    /// Underlying network handle that can be shared.
    handle: NetworkHandle,
    /// Receiver half of the command channel set up between this type and the
    /// [`NetworkHandle`]
    from_handle_rx: UnboundedReceiverStream<NetworkHandleMessage>,
    /// All listeners for high level network events.
    event_listeners: EventListeners<NetworkEvent>,
    /// Tracks the number of active session (connected peers).
    ///
    /// This is updated via internal events and shared via `Arc` with the
    /// [`NetworkHandle`] Updated by the `NetworkWorker` and loaded by the
    /// `NetworkService`.
    num_active_peers: Arc<AtomicUsize>,
}

// === impl Swarm ===

impl Swarm {
    /// Configures a new swarm instance.
    pub async fn new(config: NetworkConfig) -> Result<Self, NetworkError> {
        let NetworkConfig {
            secret_key,
            mut discovery_v4_config,
            discovery_addr,
            listener_addr,
            peers_config,
            sessions_config,
            chain_spec,
            boot_nodes,
            executor,
            hello_message,
            status,
            fork_filter,
            dns_discovery_config,
            ..
        } = config;

        let peers_manager = PeersManager::new(peers_config);
        let peers_handle = peers_manager.handle();

        let incoming = ConnectionListener::bind(listener_addr)
            .await
            .map_err(|err| {
                NetworkError::from_io_error(err, ServiceKind::Listener(listener_addr))
            })?;
        let listener_address = Arc::new(Mutex::new(incoming.local_address()));

        discovery_v4_config = discovery_v4_config.map(|mut disc_config| {
            // merge configured boot nodes
            disc_config.bootstrap_nodes.extend(boot_nodes.clone());
            disc_config.add_eip868_pair("eth", status.forkid);
            disc_config
        });

        let discovery = Discovery::new(discovery_addr, secret_key, discovery_v4_config).await?;
        // need to retrieve the addr here since provided port could be `0`
        let local_peer_id = discovery.local_id();

        let num_active_peers = Arc::new(AtomicUsize::new(0));
        let bandwidth_meter: BandwidthMeter = BandwidthMeter::default();

        let sessions = SessionManager::new(
            secret_key,
            sessions_config,
            executor,
            status,
            hello_message,
            fork_filter,
            bandwidth_meter.clone(),
        );

        let state = NetworkState::new(
            discovery,
            peers_manager,
            chain_spec.genesis_hash(),
            Arc::clone(&num_active_peers),
        );

        let (to_manager_tx, from_handle_rx) = mpsc::unbounded_channel();

        let handle = NetworkHandle::new(
            Arc::clone(&num_active_peers),
            listener_address,
            to_manager_tx,
            local_peer_id,
            peers_handle,
            bandwidth_meter,
        );
        Ok(Self {
            incoming,
            sessions,
            state,
            net_connection_state: NetworkConnectionState::default(),
            handle,
            from_handle_rx: UnboundedReceiverStream::new(from_handle_rx),
            event_listeners: Default::default(),
            num_active_peers,
        })
    }

    pub fn propagate_msg(&mut self, msg: PeerMessages) {
        self.sessions_mut().propagate_msg(msg)
    }

    /// Returns a shareable reference to the [`BandwidthMeter`] stored
    /// inside of the [`NetworkHandle`]
    pub fn bandwidth_meter(&self) -> &BandwidthMeter {
        self.handle.bandwidth_meter()
    }

    /// Returns the [`NetworkHandle`] that can be cloned and shared.
    ///
    /// The [`NetworkHandle`] can be used to interact with this
    /// [`NetworkManager`]
    pub fn handle(&self) -> &NetworkHandle {
        &self.handle
    }

    /// Access to the state.
    pub(crate) fn state(&self) -> &NetworkState {
        &self.state
    }

    /// Mutable access to the state.
    pub(crate) fn state_mut(&mut self) -> &mut NetworkState {
        &mut self.state
    }

    /// Access to the [`ConnectionListener`].
    pub(crate) fn listener(&self) -> &ConnectionListener {
        &self.incoming
    }

    /// Access to the [`SessionManager`].
    pub(crate) fn sessions(&self) -> &SessionManager {
        &self.sessions
    }

    /// Mutable access to the [`SessionManager`].
    pub(crate) fn sessions_mut(&mut self) -> &mut SessionManager {
        &mut self.sessions
    }

    /// Triggers a new outgoing connection to the given node
    pub(crate) fn dial_outbound(&mut self, remote_addr: SocketAddr, remote_id: PeerId) {
        self.sessions.dial_outbound(remote_addr, remote_id)
    }

    /// Returns the [`SocketAddr`] that listens for incoming connections.
    pub fn local_addr(&self) -> SocketAddr {
        self.listener().local_address()
    }

    /// Returns the configured genesis hash
    pub fn genesis_hash(&self) -> H256 {
        self.state().genesis_hash()
    }

    /// How many peers we're currently connected to.
    pub fn num_connected_peers(&self) -> usize {
        self.state().num_active_peers()
    }

    /// Returns the [`PeerId`] used in the network.
    pub fn peer_id(&self) -> &PeerId {
        self.handle.peer_id()
    }

    /// Returns an iterator over all peers in the peer set.
    pub fn all_peers(&self) -> impl Iterator<Item = NodeRecord> + '_ {
        self.state().peers().iter_peers()
    }

    /// Returns a new [`PeersHandle`] that can be cloned and shared.
    ///
    /// The [`PeersHandle`] can be used to interact with the network's peer set.
    pub fn peers_handle(&self) -> PeersHandle {
        self.state().peers().handle()
    }

    /// Event hook for an unexpected message from the peer.
    fn on_invalid_message(
        &mut self,
        peer_id: PeerId,
        _capabilities: Arc<Capabilities>,
        _message: CapabilityMessage,
    ) {
        trace!(target : "net", ?peer_id,  "received unexpected message");
        self.state_mut()
            .peers_mut()
            .apply_reputation_change(&peer_id, ReputationChangeKind::BadProtocol);
    }

    /// Handles a polled [`SessionEvent`]
    fn on_session_event(&mut self, event: SessionEvent) -> Option<SwarmEvent> {
        match event {
            SessionEvent::Message { request, peer_id } => {
                Some(SwarmEvent::ValidMessage { peer_id, request })
            }

            SessionEvent::SessionEstablished {
                peer_id,
                remote_addr,
                client_version,
                capabilities,
                version,
                status,
                direction,
                timeout,
            } => {
                self.state
                    .on_session_activated(peer_id, capabilities.clone(), timeout);
                Some(SwarmEvent::SessionEstablished {
                    peer_id,
                    remote_addr,
                    client_version,
                    capabilities,
                    version,
                    status,
                    direction,
                })
            }
            SessionEvent::AlreadyConnected { peer_id, remote_addr, direction } => {
                trace!( target: "net", ?peer_id, ?remote_addr, ?direction, "already connected");
                self.state.peers_mut().on_already_connected(direction);
                None
            }
            SessionEvent::InvalidMessage { peer_id, capabilities, message } => {
                Some(SwarmEvent::InvalidCapabilityMessage { peer_id, capabilities, message })
            }
            SessionEvent::IncomingPendingSessionClosed { remote_addr, error } => {
                Some(SwarmEvent::IncomingPendingSessionClosed { remote_addr, error })
            }
            SessionEvent::OutgoingPendingSessionClosed { remote_addr, peer_id, error } => {
                Some(SwarmEvent::OutgoingPendingSessionClosed { remote_addr, peer_id, error })
            }
            SessionEvent::Disconnected { peer_id, remote_addr } => {
                self.state.on_session_closed(peer_id);
                Some(SwarmEvent::SessionClosed { peer_id, remote_addr, error: None })
            }
            SessionEvent::SessionClosedOnConnectionError { peer_id, remote_addr, error } => {
                self.state.on_session_closed(peer_id);
                Some(SwarmEvent::SessionClosed { peer_id, remote_addr, error: Some(error) })
            }
            SessionEvent::OutgoingConnectionError { remote_addr, peer_id, error } => {
                Some(SwarmEvent::OutgoingConnectionError { peer_id, remote_addr, error })
            }
            SessionEvent::BadMessage { peer_id } => Some(SwarmEvent::BadMessage { peer_id }),
            SessionEvent::ProtocolBreach { peer_id } => {
                Some(SwarmEvent::ProtocolBreach { peer_id })
            }
        }
    }

    /// Callback for events produced by [`ConnectionListener`].
    ///
    /// Depending on the event, this will produce a new [`SwarmEvent`].
    fn on_connection(&mut self, event: ListenerEvent) -> Option<SwarmEvent> {
        match event {
            ListenerEvent::Error(err) => return Some(SwarmEvent::TcpListenerError(err)),
            ListenerEvent::ListenerClosed { local_address: address } => {
                return Some(SwarmEvent::TcpListenerClosed { remote_addr: address })
            }
            ListenerEvent::Incoming { stream, remote_addr } => {
                // Reject incoming connection if node is shutting down.
                if self.is_shutting_down() {
                    return None;
                }
                // ensure we can handle an incoming connection from this address
                if let Err(err) = self
                    .state_mut()
                    .peers_mut()
                    .on_incoming_pending_session(remote_addr.ip())
                {
                    match err {
                        InboundConnectionError::IpBanned => {
                            trace!(target: "net", ?remote_addr, "The incoming ip address is in the ban list");
                        }
                        InboundConnectionError::ExceedsLimit(limit) => {
                            trace!(target: "net", %limit, ?remote_addr, "Exceeded incoming connection limit; disconnecting");
                            self.sessions.disconnect_incoming_connection(
                                stream,
                                DisconnectReason::TooManyPeers,
                            );
                        }
                    }
                    return None;
                }

                match self.sessions.on_incoming(stream, remote_addr) {
                    Ok(session_id) => {
                        trace!(target: "net", ?remote_addr, "Incoming connection");
                        return Some(SwarmEvent::IncomingTcpConnection { session_id, remote_addr });
                    }
                    Err(err) => {
                        debug!(target: "net", ?err, "Incoming connection rejected, capacity already reached.");
                        self.state_mut()
                            .peers_mut()
                            .on_incoming_pending_session_rejected_internally();
                    }
                }
            }
        }
        None
    }

    /// Hook for actions pulled from the state
    fn on_state_action(&mut self, event: StateAction) -> Option<SwarmEvent> {
        match event {
            StateAction::Connect { remote_addr, peer_id } => {
                self.dial_outbound(remote_addr, peer_id);
                return Some(SwarmEvent::OutgoingTcpConnection { remote_addr, peer_id });
            }
            StateAction::Disconnect { peer_id, reason } => {
                self.sessions.disconnect(peer_id, reason);
            }
            StateAction::PeerAdded(peer_id) => return Some(SwarmEvent::PeerAdded(peer_id)),
            StateAction::PeerRemoved(peer_id) => return Some(SwarmEvent::PeerRemoved(peer_id)),
            StateAction::DiscoveredNode { peer_id, socket_addr, fork_id } => {
                // Don't try to connect to peer if node is shutting down
                if self.is_shutting_down() {
                    return None;
                }
                // Insert peer only if no fork id or a valid fork id
                if fork_id.map_or_else(|| true, |f| self.sessions.is_valid_fork_id(f)) {
                    self.state_mut()
                        .peers_mut()
                        .add_peer(peer_id, socket_addr, fork_id);
                }
            }
            StateAction::DiscoveredEnrForkId { peer_id, fork_id } => {
                if self.sessions.is_valid_fork_id(fork_id) {
                    self.state_mut()
                        .peers_mut()
                        .set_discovered_fork_id(peer_id, fork_id);
                } else {
                    self.state_mut().peers_mut().remove_peer(peer_id);
                }
            }
        }
        None
    }

    /// Set network connection state to `ShuttingDown`
    pub(crate) fn on_shutdown_requested(&mut self) {
        self.net_connection_state = NetworkConnectionState::ShuttingDown;
    }

    /// Checks if the node's network connection state is 'ShuttingDown'
    #[inline]
    pub(crate) fn is_shutting_down(&self) -> bool {
        matches!(self.net_connection_state, NetworkConnectionState::ShuttingDown)
    }

    /// Handler for received messages from a handle
    fn on_handle_message(&mut self, msg: NetworkHandleMessage) {
        match msg {
            NetworkHandleMessage::EventListener(tx) => {
                self.event_listeners.push_listener(tx);
            }
            NetworkHandleMessage::DiscoveryListener(tx) => {
                self.state_mut().discovery_mut().add_listener(tx);
            }
            NetworkHandleMessage::AddPeerAddress(peer, kind, addr) => {
                // only add peer if we are not shutting down
                if !self.is_shutting_down() {
                    self.state_mut().add_peer_kind(peer, kind, addr);
                }
            }
            NetworkHandleMessage::RemovePeer(peer_id, kind) => {
                self.state_mut().remove_peer(peer_id, kind);
            }
            NetworkHandleMessage::DisconnectPeer(peer_id, reason) => {
                self.sessions_mut().disconnect(peer_id, reason);
            }
            NetworkHandleMessage::Shutdown(tx) => {
                // Set connection status to `Shutdown`. Stops node to accept
                // new incoming connections as well as sending connection requests to newly
                // discovered nodes.
                self.on_shutdown_requested();
                // Disconnect all active connections
                self.sessions_mut()
                    .disconnect_all(Some(DisconnectReason::ClientQuitting));
                // drop pending connections
                self.sessions_mut().disconnect_all_pending();
                let _ = tx.send(());
            }
            NetworkHandleMessage::ReputationChange(peer_id, kind) => {
                self.state_mut()
                    .peers_mut()
                    .apply_reputation_change(&peer_id, kind);
            }
            NetworkHandleMessage::GetReputationById(peer_id, tx) => {
                let _ = tx.send(self.state_mut().peers().get_reputation(&peer_id));
            }
        }
    }
}

impl Stream for Swarm {
    type Item = SwarmEvent;

    /// This advances all components.
    ///
    /// Processes, delegates (internal) commands received from the
    /// [`NetworkManager`](crate::NetworkManager), then polls the
    /// [`SessionManager`] which yields messages produced by individual peer
    /// sessions that are then handled. Least priority are incoming
    /// connections that are handled and delegated to the [`SessionManager`]
    /// to turn them into a session.
    fn poll_next(self: Pin<&mut Self>, cx: &mut Context<'_>) -> Poll<Option<Self::Item>> {
        let this = self.get_mut();

        loop {
            while let Poll::Ready(action) = this.state.poll(cx) {
                if let Some(event) = this.on_state_action(action) {
                    return Poll::Ready(Some(event));
                }
            }

            // poll all sessions
            match this.sessions.poll(cx) {
                Poll::Pending => {}
                Poll::Ready(event) => {
                    if let Some(event) = this.on_session_event(event) {
                        return Poll::Ready(Some(event));
                    }
                    continue;
                }
            }

            // poll listener for incoming connections
            match Pin::new(&mut this.incoming).poll(cx) {
                Poll::Pending => {}
                Poll::Ready(event) => {
                    if let Some(event) = this.on_connection(event) {
                        return Poll::Ready(Some(event));
                    }
                    continue;
                }
            }

            return Poll::Pending;
        }
    }
}

/// All events created or delegated by the [`Swarm`] that represents changes to
/// the state of the network.
#[derive(Debug)]
pub enum SwarmEvent {
    /// Events related to the actual network protocol.
    ValidMessage {
        /// The peer that sent the message
        peer_id: PeerId,
<<<<<<< HEAD
        /// the request the peer is making
        request: PeerMessages
=======
>>>>>>> 61320911
    },
    /// Received a message that does not match the announced capabilities of the
    /// peer.
    InvalidCapabilityMessage {
        peer_id: PeerId,
        /// Announced capabilities of the remote peer.
        capabilities: Arc<Capabilities>,
        /// Message received from the peer.
        message: CapabilityMessage,
    },
    /// Received a bad message from the peer.
    BadMessage {
        /// Identifier of the remote peer.
        peer_id: PeerId,
    },
    /// Remote peer is considered in protocol violation
    ProtocolBreach {
        /// Identifier of the remote peer.
        peer_id: PeerId,
    },
    /// The underlying tcp listener closed.
    TcpListenerClosed {
        /// Address of the closed listener.
        remote_addr: SocketAddr,
    },
    /// The underlying tcp listener encountered an error that we bubble up.
    TcpListenerError(io::Error),
    /// Received an incoming tcp connection.
    ///
    /// This represents the first step in the session authentication process.
    /// The swarm will produce subsequent events once the stream has been
    /// authenticated, or was rejected.
    IncomingTcpConnection {
        /// The internal session identifier under which this connection is
        /// currently tracked.
        session_id: SessionId,
        /// Address of the remote peer.
        remote_addr: SocketAddr,
    },
    /// An outbound connection is initiated.
    OutgoingTcpConnection {
        /// Address of the remote peer.
        peer_id: PeerId,
        remote_addr: SocketAddr,
    },
    SessionEstablished {
        peer_id: PeerId,
        remote_addr: SocketAddr,
        client_version: Arc<String>,
        capabilities: Arc<Capabilities>,
        /// negotiated eth version
        version: EthVersion,
        status: Status,
        direction: Direction,
    },
    SessionClosed {
        peer_id: PeerId,
        remote_addr: SocketAddr,
        /// Whether the session was closed due to an error
        error: Option<EthStreamError>,
    },
    /// Admin rpc: new peer added
    PeerAdded(PeerId),
    /// Admin rpc: peer removed
    PeerRemoved(PeerId),
    /// Closed an incoming pending session during authentication.
    IncomingPendingSessionClosed {
        remote_addr: SocketAddr,
        error: Option<PendingSessionHandshakeError>,
    },
    /// Closed an outgoing pending session during authentication.
    OutgoingPendingSessionClosed {
        remote_addr: SocketAddr,
        peer_id: PeerId,
        error: Option<PendingSessionHandshakeError>,
    },
    /// Failed to establish a tcp stream to the given address/node
    OutgoingConnectionError { remote_addr: SocketAddr, peer_id: PeerId, error: io::Error },
}

/// Represents the state of the connection of the node. If shutting down,
/// new connections won't be established.
#[derive(Default)]
pub(crate) enum NetworkConnectionState {
    #[default]
    Active,
    ShuttingDown,
}

/// (Non-exhaustive) Events emitted by the network that are of interest for
/// subscribers.
///
/// This includes any event types that may be relevant to tasks, for metrics,
/// keep track of peers etc.
#[derive(Debug, Clone)]
pub enum NetworkEvent {
    /// Closed the peer session.
    SessionClosed {
        /// The identifier of the peer to which a session was closed.
        peer_id: PeerId,
        /// Why the disconnect was triggered
        reason: Option<DisconnectReason>,
    },
    /// Established a new session with the given peer.
    SessionEstablished {
        /// The identifier of the peer to which a session was established.
        peer_id: PeerId,
        /// The remote addr of the peer to which a session was established.
        remote_addr: SocketAddr,
        /// The client version of the peer to which a session was established.
        client_version: Arc<String>,
        /// Capabilities the peer announced
        capabilities: Arc<Capabilities>,
        /// The status of the peer to which a session was established.
        status: Status,
        /// negotiated eth version of the session
        version: EthVersion,
    },
    /// Event emitted when a new peer is added
    PeerAdded(PeerId),
    /// Event emitted when a new peer is removed
    PeerRemoved(PeerId),
}

#[derive(Debug, Clone)]
pub enum DiscoveredEvent {
    EventQueued { peer_id: PeerId, socket_addr: SocketAddr, fork_id: Option<ForkId> },
}<|MERGE_RESOLUTION|>--- conflicted
+++ resolved
@@ -18,12 +18,7 @@
 use reth_network_api::ReputationChangeKind;
 use reth_primitives::{listener::EventListeners, ForkId, NodeRecord, PeerId, H256};
 use reth_provider::{BlockNumReader, BlockReader};
-<<<<<<< HEAD
 use shared::{SealedBundle, *};
-=======
-use shared::SealedBundle;
-use shared::*;
->>>>>>> 61320911
 use tokio::sync::mpsc;
 use tokio_stream::wrappers::UnboundedReceiverStream;
 use tracing::{debug, trace};
@@ -547,11 +542,8 @@
     ValidMessage {
         /// The peer that sent the message
         peer_id: PeerId,
-<<<<<<< HEAD
         /// the request the peer is making
-        request: PeerMessages
-=======
->>>>>>> 61320911
+        request: PeerMessages,
     },
     /// Received a message that does not match the announced capabilities of the
     /// peer.
