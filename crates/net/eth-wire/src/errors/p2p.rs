--- conflicted
+++ resolved
@@ -4,7 +4,7 @@
 use reth_primitives::{Signature, H160};
 
 use crate::{
-    capability::SharedCapabilityError, disconnect::UnknownDisconnectReason, DisconnectReason
+    capability::SharedCapabilityError, disconnect::UnknownDisconnectReason, DisconnectReason,
 };
 
 /// Errors when sending/receiving p2p messages. These should result in kicking
@@ -41,7 +41,7 @@
     #[error("disconnected")]
     Disconnected(DisconnectReason),
     #[error("unknown disconnect reason: {0}")]
-    UnknownDisconnectReason(#[from] UnknownDisconnectReason)
+    UnknownDisconnectReason(#[from] UnknownDisconnectReason),
 }
 
 // === impl P2PStreamError ===
@@ -52,7 +52,7 @@
         let reason = match self {
             P2PStreamError::HandshakeError(P2PHandshakeError::Disconnected(reason)) => reason,
             P2PStreamError::Disconnected(reason) => reason,
-            _ => return None
+            _ => return None,
         };
 
         Some(*reason)
@@ -76,9 +76,6 @@
     #[error("Disconnected by peer: {0}")]
     Disconnected(DisconnectReason),
     #[error("error decoding a message during handshake: {0}")]
-<<<<<<< HEAD
-    DecodeError(#[from] reth_rlp::DecodeError)
-=======
     DecodeError(#[from] reth_rlp::DecodeError),
     #[error("unable to decode signature: {0}")]
     UnableToDecodeSignature(String),
@@ -86,7 +83,6 @@
     UnableToRecoverSigner(String),
     #[error("unable to recover signer: {0:#x}")]
     SignerNotStaked(H160),
->>>>>>> 99e32d7c
 }
 
 /// An error that can occur when interacting with a pinger.
@@ -95,5 +91,5 @@
     /// An unexpected pong was received while the pinger was in the `Ready`
     /// state.
     #[error("pong received while ready")]
-    UnexpectedPong
+    UnexpectedPong,
 }