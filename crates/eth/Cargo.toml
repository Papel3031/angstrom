[package]
name = "angstrom-eth"
version.workspace = true
edition.workspace = true
rust-version.workspace = true
license.workspace = true
homepage.workspace = true
repository.workspace = true
exclude.workspace = true


[dependencies]
angstrom-types.workspace = true
angstrom-utils.workspace = true
<<<<<<< HEAD
pade.workspace = true
=======
alloy-sol-types.workspace = true
>>>>>>> 076f0957

tokio.workspace = true
futures.workspace = true
tokio-stream.workspace = true
futures-util.workspace = true

# reth
reth-provider.workspace = true
reth-tasks.workspace = true

# alloy  
alloy.workspace = true


# misc
anyhow.workspace = true<|MERGE_RESOLUTION|>--- conflicted
+++ resolved
@@ -12,11 +12,8 @@
 [dependencies]
 angstrom-types.workspace = true
 angstrom-utils.workspace = true
-<<<<<<< HEAD
 pade.workspace = true
-=======
 alloy-sol-types.workspace = true
->>>>>>> 076f0957
 
 tokio.workspace = true
 futures.workspace = true
