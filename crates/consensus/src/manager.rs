use std::{
    collections::{HashMap, HashSet},
    pin::Pin,
    sync::{Arc, Mutex},
    task::{Context, Poll},
    thread::current
};

use alloy_primitives::{bloom, BlockNumber};
use angstrom_metrics::ConsensusMetricsWrapper;
<<<<<<< HEAD
use angstrom_network::{manager::StromConsensusEvent, StromMessage, StromNetworkHandle};
=======
use angstrom_network::{manager::StromConsensusEvent, Peer, StromMessage, StromNetworkHandle};
>>>>>>> 9dc4a570
use angstrom_types::{
    consensus::{Commit, PreProposal, Proposal},
    contract_payloads::angstrom::TopOfBlockOrder,
    orders::PoolSolution,
    primitive::PeerId
};
use futures::{FutureExt, Stream, StreamExt};
use matching_engine::MatchingManager;
use order_pool::{order_storage::OrderStorage, timer::async_time_fn};
use reth_metrics::common::mpsc::UnboundedMeteredReceiver;
use reth_provider::{CanonStateNotification, CanonStateNotifications};
use reth_tasks::TaskSpawner;
use serde::__private::ser::FlatMapSerializeStructVariantAsMapValue;
use serde_json::error::Category::Data;
use tokio::{
    select,
    sync::mpsc::{channel, unbounded_channel, Receiver, Sender, UnboundedReceiver},
    task::{JoinHandle, JoinSet}
};
use tokio_stream::wrappers::{BroadcastStream, ReceiverStream};
use tracing::{error, warn};

use crate::{
    leader_selection::WeightedRoundRobin,
    round::{BidAggregation, BidSubmission, ConsensusState, Finalization, RoundStateMachine},
    AngstromValidator, ConsensusListener, ConsensusMessage, ConsensusUpdater, Signer
};

pub struct ConsensusManager {
    current_height:   BlockNumber,
    leader_selection: WeightedRoundRobin,
    state_transition: RoundStateMachine,

    /// keeps track of the current round state
    /// Used to trigger new consensus rounds
    canonical_block_stream: BroadcastStream<CanonStateNotification>,
    /// events from the network,
    strom_consensus_event:  UnboundedMeteredReceiver<StromConsensusEvent>,
    network:                StromNetworkHandle,

    /// Track broadcasted messages to avoid rebroadcasting
    broadcasted_messages: HashSet<StromConsensusEvent>
}

pub struct ManagerNetworkDeps {
    network:                StromNetworkHandle,
    canonical_block_stream: CanonStateNotifications,
    strom_consensus_event:  UnboundedMeteredReceiver<StromConsensusEvent>
}

impl ManagerNetworkDeps {
    pub fn new(
        network: StromNetworkHandle,
        canonical_block_stream: CanonStateNotifications,
        strom_consensus_event: UnboundedMeteredReceiver<StromConsensusEvent>
    ) -> Self {
        Self { network, canonical_block_stream, strom_consensus_event }
    }
}

impl ConsensusManager {
    fn new(
        netdeps: ManagerNetworkDeps,
        signer: Signer,
        validators: Vec<AngstromValidator>,
        order_storage: Arc<OrderStorage>,
        current_height: BlockNumber
    ) -> Self {
        let ManagerNetworkDeps { network, canonical_block_stream, strom_consensus_event } = netdeps;
        let wrapped_broadcast_stream = BroadcastStream::new(canonical_block_stream);
        let mut leader_selection =
            WeightedRoundRobin::new(validators.clone(), current_height, None);
        let leader = leader_selection.choose_proposer(current_height).unwrap();
        Self {
            strom_consensus_event,
            current_height,
            leader_selection,
            state_transition: RoundStateMachine::new(
                current_height,
                order_storage,
                signer,
                leader,
                validators.clone(),
                ConsensusMetricsWrapper::new(),
                None
            ),
            network,
            canonical_block_stream: wrapped_broadcast_stream,
            broadcasted_messages: HashSet::new()
        }
    }

    pub fn spawn<TP: TaskSpawner>(
        tp: TP,
        netdeps: ManagerNetworkDeps,
        signer: Signer,
        validators: Vec<AngstromValidator>,
        order_storage: Arc<OrderStorage>,
        current_height: BlockNumber
    ) -> JoinHandle<()> {
        let manager =
            ConsensusManager::new(netdeps, signer, validators, order_storage, current_height);
        let fut = manager.message_loop().boxed();
        tp.spawn_critical("consensus", fut)
    }

    async fn on_blockchain_state(&mut self, notification: CanonStateNotification) {
        let new_block = notification.tip();
        let new_block_height = new_block.block.number;

        if self.current_height + 1 == new_block_height {
            // TODO: remove the unwrap; if we go back or choose the same block it's a
            // problem
            let round_leader = self
                .leader_selection
                .choose_proposer(new_block_height)
                .unwrap();
            self.current_height = new_block_height;
            // TODO: does reset here make sense? Do we care what state we were in?
            // TODO: what if the transition does not complete before Ethereum fork-choices
            self.state_transition
                .reset_round(new_block_height, round_leader);
            self.broadcasted_messages.clear();
        } else {
            tracing::error!("Block height is not sequential, this breaks round robin!");
            panic!("Unrecoverable consensus error - Block height not sequential");
        }
    }

    async fn on_network_event(&mut self, event: StromConsensusEvent) {
        // TODO: do we want to ignore all messages for the wrong height?
        if self.current_height != event.block_height() {
            tracing::warn!(
                event_block_height=%event.block_height(),
                msg_sender=%event.sender(),
                current_height=%self.current_height,
                "ignoring event for wrong block",
            );
            return;
        }

        if self.state_transition.my_id() == event.payload_source() {
            tracing::debug!(
                msg_sender=%event.sender(),
                block_heighth=%event.block_height(),
                message_type=%event.message_type(),
                "ignoring event that we sent to node",
            );
            return;
        }

        // do we want to transition first and the send a message?
        if !self.broadcasted_messages.contains(&event) {
            self.network.broadcast_message(event.clone().into());
            self.broadcasted_messages.insert(event.clone());
        }

        if let Some(msg) = self.state_transition.on_strom_message(event.clone()) {
            self.network.broadcast_message(msg);
        }
    }

    pub fn on_state_start(&mut self, new_stat: ConsensusState) {
        match new_stat {
            // means we transitioned from commit phase to bid submission.
            // nothing much to do here. we just wait sometime to accumulate orders
            ConsensusState::BidSubmission(BidSubmission { pre_proposals, .. }) => {}
            // means we transitioned from bid submission to aggregation, therefore we broadcast our
            // pre-proposal to the network
            ConsensusState::BidAggregation(BidAggregation { pre_proposals, .. }) => {
                self.network.broadcast_message(
                    self.state_transition
                        .my_pre_proposal(&pre_proposals)
                        .unwrap()
                );
            }
            // TODO: maybe trigger the round verification job after it has finished, if we are not a
            // leader
            ConsensusState::Finalization(finalization) => {
                // tell everyone what we sent out to Ethereum
                if self.state_transition.i_am_leader() {
                    self.network
                        .broadcast_message(StromMessage::Propose(finalization.proposal.unwrap()))
                }
            }
        }
    }

    pub fn on_state_end(&mut self, old_state: ConsensusState) {
        match old_state {
            ConsensusState::BidSubmission(BidSubmission { .. }) => {}
            ConsensusState::BidAggregation(BidAggregation { .. }) => {}
            ConsensusState::Finalization(Finalization { .. }) => {}
        }
    }

    pub async fn message_loop(mut self) {
        loop {
            select! {
                Some(msg) = self.canonical_block_stream.next() => {
                    match msg {
                        Ok(notification) => self.on_blockchain_state(notification).await,
                        Err(e) => tracing::error!("Error receiving chain state notification: {}", e)
                    };
                },
                Some(msg) = self.strom_consensus_event.next() => {
                    self.on_network_event(msg).await;
                },
                Some(new_state) = self.state_transition.next() => {
                    self.on_state_start(new_state);
                },
            }
        }
    }
<<<<<<< HEAD
}

pub enum ConsensusCommand {
    Subscribe(Sender<ConsensusMessage>)
}

#[derive(Debug, Clone)]
pub struct ConsensusHandle {
    pub sender: Sender<ConsensusCommand>
}

impl ConsensusUpdater for ConsensusHandle {
    fn new_block(&self, _block: ()) {
        todo!()
    }
}

impl ConsensusListener for ConsensusHandle {
    fn subscribe_messages(&self) -> Pin<Box<dyn Stream<Item = ConsensusMessage>>> {
        let (tx, rx) = channel(10);
        let _ = self.sender.try_send(ConsensusCommand::Subscribe(tx));

        Box::pin(ReceiverStream::new(rx))
    }
}

#[cfg(test)]
mod tests {
    use std::{
        collections::HashSet,
        sync::{Arc, Mutex}
    };

    use alloy_primitives::FixedBytes;
    use angstrom_types::{primitive::PeerId, sol_bindings::grouped_orders::GroupedUserOrder};
    use order_pool::{order_storage::OrderStorage, PoolConfig};
    use reth_metrics::common::mpsc::UnboundedMeteredReceiver;
    use testing_tools::{
        mocks::network_events::MockNetworkHandle,
        type_generator::consensus::{generate_limit_order_distribution, proposal::ProposalBuilder}
    };
    use tokio::sync::mpsc::{channel, unbounded_channel};
    use tokio_stream::StreamExt;

    use crate::{
        manager::ConsensusTaskResult, round::RoundStateTimings, AngstromValidator,
        ConsensusManager, ConsensusMessage, ConsensusState, GlobalConsensusState,
        ManagerNetworkDeps, Signer
    };

    fn mock_net_deps() -> ManagerNetworkDeps {
        let (_, network, ..) = MockNetworkHandle::new();
        let (_, strom_consensus_receiver) = unbounded_channel();
        let strom_consensus_event =
            UnboundedMeteredReceiver::new(strom_consensus_receiver, "mock strom handle");
        let (tx, rx) = channel(100);
        let (_, canon_state_rx) = tokio::sync::broadcast::channel(100);
        ManagerNetworkDeps::new(network, canon_state_rx, strom_consensus_event, tx, rx)
    }

    #[tokio::test]
    async fn can_be_spawned() {
        let globalstate = Arc::new(Mutex::new(GlobalConsensusState::default()));
        let netdeps = mock_net_deps();
        let order_storage = Arc::new(OrderStorage::default());
        let validators = vec![AngstromValidator::new(PeerId::default(), 100)];
        let manager = ConsensusManager::new(
            globalstate,
            netdeps,
            Signer::default(),
            validators,
            order_storage,
            None
        );
        let thread = tokio::spawn(manager.message_loop());
        thread.abort();
    }

    #[tokio::test]
    async fn builds_preproposal() {
        let globalstate = Arc::new(Mutex::new(GlobalConsensusState::default()));
        let netdeps = mock_net_deps();
        let pool: FixedBytes<32> = FixedBytes::random();
        let validators = vec![AngstromValidator::new(PeerId::default(), 100)];
        let poolconfig = PoolConfig { ids: vec![pool], ..Default::default() };
        let order_storage = Arc::new(OrderStorage::new(&poolconfig));
        // Let's make some orders to go in our order storage
        let orders = generate_limit_order_distribution(100, pool, 0);
        let in_ord: HashSet<FixedBytes<32>> = orders.iter().map(|i| i.hash()).collect();
        for o in orders {
            let lim = o
                .try_map_inner(|inner| Ok(GroupedUserOrder::Vanilla(inner)))
                .unwrap();
            order_storage.add_new_limit_order(lim).unwrap();
        }
        let timings = RoundStateTimings::default();
        let mut manager = ConsensusManager::new(
            globalstate,
            netdeps,
            Signer::default(),
            validators,
            order_storage,
            Some(timings)
        );
        let (tx, mut rx) = channel(100);
        manager.on_command(crate::ConsensusCommand::Subscribe(tx));
        let new_state = manager.roundstate.next().await.unwrap();
        // We shift to PreProposal state and should have sent out a PreProposal
        assert!(matches!(new_state, ConsensusState::PreProposal));
        manager.on_new_globalstate(new_state);
        let preproposal = rx.recv().await.unwrap();
        let ConsensusMessage::PrePropose(p) = preproposal else {
            panic!("Didn't get preproposal message");
        };
        let out_ord: HashSet<FixedBytes<32>> = p.limit.iter().map(|i| i.hash()).collect();
        assert!(in_ord == out_ord, "Orders missing from preproposal");
    }

    #[tokio::test]
    async fn verifies_proposal() {
        let globalstate = Arc::new(Mutex::new(GlobalConsensusState::default()));
        let netdeps = mock_net_deps();
        let pool: FixedBytes<32> = FixedBytes::random();
        let poolconfig = PoolConfig { ids: vec![pool], ..Default::default() };
        let order_storage = Arc::new(OrderStorage::new(&poolconfig));
        let timings = RoundStateTimings::default();
        let validators = vec![AngstromValidator::new(PeerId::default(), 100)];
        let mut manager = ConsensusManager::new(
            globalstate,
            netdeps,
            Signer::default(),
            validators,
            order_storage,
            Some(timings)
        );
        let (tx, mut rx) = channel(100);
        manager.on_command(crate::ConsensusCommand::Subscribe(tx));
        let proposal = ProposalBuilder::new()
            .order_count(100)
            .for_random_pools(1)
            .for_block(0)
            .build();
        manager
            .cache
            .set(proposal.ethereum_height, proposal.clone());
        manager.start_verify_proposal(&proposal);
        assert!(!manager.tasks.is_empty(), "Verify proposal task not started!");
        let res = manager.tasks.join_next().await.unwrap().unwrap();
        let ConsensusTaskResult::ValidationSolutions { ref solutions, .. } = res else {
            panic!("Got some other task result");
        };
        assert!(*solutions == proposal.solutions, "Solutions don't match!");
        manager.on_task_complete(res);
        let commit = rx.recv().await.unwrap();
        let ConsensusMessage::Commit(c) = commit else {
            panic!("Didn't get commit message");
        };
        assert!(
            c.validate(&[manager.signer.bls_key.public_key()]),
            "Unable to validate generated commit"
        );
    }
=======
>>>>>>> 9dc4a570
}<|MERGE_RESOLUTION|>--- conflicted
+++ resolved
@@ -8,11 +8,7 @@
 
 use alloy_primitives::{bloom, BlockNumber};
 use angstrom_metrics::ConsensusMetricsWrapper;
-<<<<<<< HEAD
-use angstrom_network::{manager::StromConsensusEvent, StromMessage, StromNetworkHandle};
-=======
 use angstrom_network::{manager::StromConsensusEvent, Peer, StromMessage, StromNetworkHandle};
->>>>>>> 9dc4a570
 use angstrom_types::{
     consensus::{Commit, PreProposal, Proposal},
     contract_payloads::angstrom::TopOfBlockOrder,
@@ -227,169 +223,4 @@
             }
         }
     }
-<<<<<<< HEAD
-}
-
-pub enum ConsensusCommand {
-    Subscribe(Sender<ConsensusMessage>)
-}
-
-#[derive(Debug, Clone)]
-pub struct ConsensusHandle {
-    pub sender: Sender<ConsensusCommand>
-}
-
-impl ConsensusUpdater for ConsensusHandle {
-    fn new_block(&self, _block: ()) {
-        todo!()
-    }
-}
-
-impl ConsensusListener for ConsensusHandle {
-    fn subscribe_messages(&self) -> Pin<Box<dyn Stream<Item = ConsensusMessage>>> {
-        let (tx, rx) = channel(10);
-        let _ = self.sender.try_send(ConsensusCommand::Subscribe(tx));
-
-        Box::pin(ReceiverStream::new(rx))
-    }
-}
-
-#[cfg(test)]
-mod tests {
-    use std::{
-        collections::HashSet,
-        sync::{Arc, Mutex}
-    };
-
-    use alloy_primitives::FixedBytes;
-    use angstrom_types::{primitive::PeerId, sol_bindings::grouped_orders::GroupedUserOrder};
-    use order_pool::{order_storage::OrderStorage, PoolConfig};
-    use reth_metrics::common::mpsc::UnboundedMeteredReceiver;
-    use testing_tools::{
-        mocks::network_events::MockNetworkHandle,
-        type_generator::consensus::{generate_limit_order_distribution, proposal::ProposalBuilder}
-    };
-    use tokio::sync::mpsc::{channel, unbounded_channel};
-    use tokio_stream::StreamExt;
-
-    use crate::{
-        manager::ConsensusTaskResult, round::RoundStateTimings, AngstromValidator,
-        ConsensusManager, ConsensusMessage, ConsensusState, GlobalConsensusState,
-        ManagerNetworkDeps, Signer
-    };
-
-    fn mock_net_deps() -> ManagerNetworkDeps {
-        let (_, network, ..) = MockNetworkHandle::new();
-        let (_, strom_consensus_receiver) = unbounded_channel();
-        let strom_consensus_event =
-            UnboundedMeteredReceiver::new(strom_consensus_receiver, "mock strom handle");
-        let (tx, rx) = channel(100);
-        let (_, canon_state_rx) = tokio::sync::broadcast::channel(100);
-        ManagerNetworkDeps::new(network, canon_state_rx, strom_consensus_event, tx, rx)
-    }
-
-    #[tokio::test]
-    async fn can_be_spawned() {
-        let globalstate = Arc::new(Mutex::new(GlobalConsensusState::default()));
-        let netdeps = mock_net_deps();
-        let order_storage = Arc::new(OrderStorage::default());
-        let validators = vec![AngstromValidator::new(PeerId::default(), 100)];
-        let manager = ConsensusManager::new(
-            globalstate,
-            netdeps,
-            Signer::default(),
-            validators,
-            order_storage,
-            None
-        );
-        let thread = tokio::spawn(manager.message_loop());
-        thread.abort();
-    }
-
-    #[tokio::test]
-    async fn builds_preproposal() {
-        let globalstate = Arc::new(Mutex::new(GlobalConsensusState::default()));
-        let netdeps = mock_net_deps();
-        let pool: FixedBytes<32> = FixedBytes::random();
-        let validators = vec![AngstromValidator::new(PeerId::default(), 100)];
-        let poolconfig = PoolConfig { ids: vec![pool], ..Default::default() };
-        let order_storage = Arc::new(OrderStorage::new(&poolconfig));
-        // Let's make some orders to go in our order storage
-        let orders = generate_limit_order_distribution(100, pool, 0);
-        let in_ord: HashSet<FixedBytes<32>> = orders.iter().map(|i| i.hash()).collect();
-        for o in orders {
-            let lim = o
-                .try_map_inner(|inner| Ok(GroupedUserOrder::Vanilla(inner)))
-                .unwrap();
-            order_storage.add_new_limit_order(lim).unwrap();
-        }
-        let timings = RoundStateTimings::default();
-        let mut manager = ConsensusManager::new(
-            globalstate,
-            netdeps,
-            Signer::default(),
-            validators,
-            order_storage,
-            Some(timings)
-        );
-        let (tx, mut rx) = channel(100);
-        manager.on_command(crate::ConsensusCommand::Subscribe(tx));
-        let new_state = manager.roundstate.next().await.unwrap();
-        // We shift to PreProposal state and should have sent out a PreProposal
-        assert!(matches!(new_state, ConsensusState::PreProposal));
-        manager.on_new_globalstate(new_state);
-        let preproposal = rx.recv().await.unwrap();
-        let ConsensusMessage::PrePropose(p) = preproposal else {
-            panic!("Didn't get preproposal message");
-        };
-        let out_ord: HashSet<FixedBytes<32>> = p.limit.iter().map(|i| i.hash()).collect();
-        assert!(in_ord == out_ord, "Orders missing from preproposal");
-    }
-
-    #[tokio::test]
-    async fn verifies_proposal() {
-        let globalstate = Arc::new(Mutex::new(GlobalConsensusState::default()));
-        let netdeps = mock_net_deps();
-        let pool: FixedBytes<32> = FixedBytes::random();
-        let poolconfig = PoolConfig { ids: vec![pool], ..Default::default() };
-        let order_storage = Arc::new(OrderStorage::new(&poolconfig));
-        let timings = RoundStateTimings::default();
-        let validators = vec![AngstromValidator::new(PeerId::default(), 100)];
-        let mut manager = ConsensusManager::new(
-            globalstate,
-            netdeps,
-            Signer::default(),
-            validators,
-            order_storage,
-            Some(timings)
-        );
-        let (tx, mut rx) = channel(100);
-        manager.on_command(crate::ConsensusCommand::Subscribe(tx));
-        let proposal = ProposalBuilder::new()
-            .order_count(100)
-            .for_random_pools(1)
-            .for_block(0)
-            .build();
-        manager
-            .cache
-            .set(proposal.ethereum_height, proposal.clone());
-        manager.start_verify_proposal(&proposal);
-        assert!(!manager.tasks.is_empty(), "Verify proposal task not started!");
-        let res = manager.tasks.join_next().await.unwrap().unwrap();
-        let ConsensusTaskResult::ValidationSolutions { ref solutions, .. } = res else {
-            panic!("Got some other task result");
-        };
-        assert!(*solutions == proposal.solutions, "Solutions don't match!");
-        manager.on_task_complete(res);
-        let commit = rx.recv().await.unwrap();
-        let ConsensusMessage::Commit(c) = commit else {
-            panic!("Didn't get commit message");
-        };
-        assert!(
-            c.validate(&[manager.signer.bls_key.public_key()]),
-            "Unable to validate generated commit"
-        );
-    }
-=======
->>>>>>> 9dc4a570
 }