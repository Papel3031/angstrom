use alloy_rlp::Encodable;
use bytes::BytesMut;
use reth_network_peers::PeerId;
use reth_primitives::keccak256;
use secp256k1::SecretKey;
use serde::{Deserialize, Serialize};

use crate::{
<<<<<<< HEAD
    orders::OrderSet,
    primitive::Signature,
    sol_bindings::{
        grouped_orders::{GroupedVanillaOrder, OrderWithStorageData},
        sol::TopOfBlockOrder
    }
};

// #[derive(Debug, Clone, PartialEq, Eq, Serialize, Deserialize, RlpDecodable,
// RlpEncodable)] pub struct PoolOrders {
//     pub pool:         PoolId,
//     pub searcher_bid: TopOfBlockOrder,
//     pub orders:       Vec<OrderWithStorageData<GroupedVanillaOrder>>
// }

#[derive(Debug, Clone, PartialEq, Eq, Serialize, Deserialize, RlpEncodable, RlpDecodable)]
=======
    orders::PooledOrder,
    primitive::{Angstrom::PoolKey, Signature},
    sol_bindings::grouped_orders::AllOrders
};

#[derive(Debug, Clone, Serialize, Deserialize, PartialEq, Eq, Hash)]
pub struct PoolOrders {
    pub pool:         PoolKey,
    pub searcher_bid: AllOrders,
    pub sorted_bids:  Vec<AllOrders>,
    pub sorted_asks:  Vec<AllOrders>
}

#[derive(Debug, Clone, Serialize, Deserialize, PartialEq, Eq, Hash)]
>>>>>>> 528dfa95
pub struct PreProposal {
    pub ethereum_height: u64,
    pub source:          PeerId,
    pub limit:           Vec<OrderWithStorageData<GroupedVanillaOrder>>,
    pub searcher:        Vec<OrderWithStorageData<TopOfBlockOrder>>,
    /// The signature is over the ethereum height as well as the limit and
    /// searcher sets
    pub signature:       Signature
}

impl PreProposal {
    pub fn generate_pre_proposal(
        ethereum_height: u64,
        source: PeerId,
        limit: Vec<OrderWithStorageData<GroupedVanillaOrder>>,
        searcher: Vec<OrderWithStorageData<TopOfBlockOrder>>,
        sk: &SecretKey
    ) -> Self {
        let mut buf = BytesMut::new();
        ethereum_height.encode(&mut buf);
<<<<<<< HEAD
        limit.encode(&mut buf);
        searcher.encode(&mut buf);
=======
        let res = serde_json::to_vec(&pre_bundle).unwrap();
        buf.extend(res);

>>>>>>> 528dfa95
        let buf = buf.freeze();
        let hash = keccak256(buf);
        let sig = reth_primitives::sign_message(sk.secret_bytes().into(), hash).unwrap();

        Self { limit, source, searcher, ethereum_height, signature: Signature(sig) }
    }

    pub fn new(
        ethereum_height: u64,
        sk: &SecretKey,
        source: PeerId,
        orders: OrderSet<GroupedVanillaOrder, TopOfBlockOrder>
    ) -> Self {
        let OrderSet { limit, searcher } = orders;
        // orders
        //     .limit
        //     .keys()
        //     .cloned()
        //     .chain(orders.searcher.keys().cloned())
        //     .collect();
        // let pre_bundle: Vec<PoolOrders> = all_pools
        //     .iter()
        //     .map(|p| {
        //         // Gross that we have to reach in here because of the deref and clone
        // overlap         let searcher_bid =
        // orders.searcher.get(p).unwrap().clone();         let limit =
        // orders.limit.get(p);         let orders = limit.map(|m|
        // m.as_slice().into()).unwrap_or_default();         PoolOrders { pool:
        // *p, searcher_bid, orders }     })
        //     .collect();
        let mut buf = BytesMut::new();
        ethereum_height.encode(&mut buf);
        limit.encode(&mut buf);
        searcher.encode(&mut buf);
        let buf = buf.freeze();
        let hash = keccak256(buf);
        let sig = reth_primitives::sign_message(sk.secret_bytes().into(), hash).unwrap();
        Self { ethereum_height, source, limit, searcher, signature: Signature(sig) }
    }
}<|MERGE_RESOLUTION|>--- conflicted
+++ resolved
@@ -1,4 +1,5 @@
 use alloy_rlp::Encodable;
+use bincode::{Decode, Encode};
 use bytes::BytesMut;
 use reth_network_peers::PeerId;
 use reth_primitives::keccak256;
@@ -6,7 +7,6 @@
 use serde::{Deserialize, Serialize};
 
 use crate::{
-<<<<<<< HEAD
     orders::OrderSet,
     primitive::Signature,
     sol_bindings::{
@@ -22,23 +22,7 @@
 //     pub orders:       Vec<OrderWithStorageData<GroupedVanillaOrder>>
 // }
 
-#[derive(Debug, Clone, PartialEq, Eq, Serialize, Deserialize, RlpEncodable, RlpDecodable)]
-=======
-    orders::PooledOrder,
-    primitive::{Angstrom::PoolKey, Signature},
-    sol_bindings::grouped_orders::AllOrders
-};
-
-#[derive(Debug, Clone, Serialize, Deserialize, PartialEq, Eq, Hash)]
-pub struct PoolOrders {
-    pub pool:         PoolKey,
-    pub searcher_bid: AllOrders,
-    pub sorted_bids:  Vec<AllOrders>,
-    pub sorted_asks:  Vec<AllOrders>
-}
-
-#[derive(Debug, Clone, Serialize, Deserialize, PartialEq, Eq, Hash)]
->>>>>>> 528dfa95
+#[derive(Debug, Clone, PartialEq, Eq, Serialize, Deserialize, Encode, Decode)]
 pub struct PreProposal {
     pub ethereum_height: u64,
     pub source:          PeerId,
@@ -59,14 +43,8 @@
     ) -> Self {
         let mut buf = BytesMut::new();
         ethereum_height.encode(&mut buf);
-<<<<<<< HEAD
         limit.encode(&mut buf);
         searcher.encode(&mut buf);
-=======
-        let res = serde_json::to_vec(&pre_bundle).unwrap();
-        buf.extend(res);
-
->>>>>>> 528dfa95
         let buf = buf.freeze();
         let hash = keccak256(buf);
         let sig = reth_primitives::sign_message(sk.secret_bytes().into(), hash).unwrap();
