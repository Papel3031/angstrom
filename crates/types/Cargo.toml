[package]
name = "angstrom-types"
version.workspace = true
edition.workspace = true

[dependencies]
base64 = "0.22.1"
bitmaps.workspace = true
reth-network-peers = { workspace = true, features = ["secp256k1"] }
<<<<<<< HEAD
reth-provider.workspace = true
reth-trie.workspace = true
reth-chainspec.workspace = true
reth-storage-api.workspace = true
blsful.workspace = true
=======
>>>>>>> 30a16f03
bytes = "1.4"
pade.workspace = true
pade-macro.workspace = true
tracing.workspace = true
thiserror.workspace = true
itertools.workspace = true
serde_json.workspace = true
reth-primitives.workspace = true
alloy-primitives.workspace = true
revm.workspace = true
reth-codecs.workspace = true
num-traits.workspace = true
secp256k1.workspace = true
malachite = "0.4.0"
open-fastrlp = "0.1.4"
hex-literal = "0.4.1"
anyhow.workspace = true
modular-bitfield = "0.11.2"
alloy.workspace = true
alloy-rlp.workspace = true
derive_more = "0.99.17"
eyre.workspace = true
bincode = { workspace = true }
serde = { workspace = true, optional = true, default-features = false, features = [
  "derive",
] }
uniswap_v3_math.workspace = true
foldhash = "0.1.3"

rand = { version = "0.8.5", optional = true }

[build-dependencies]
convert_case = "0.6.0"

[dev-dependencies]
rand.workspace = true
testing-tools.workspace = true

[features]
default = ["serde"]
testnet = ["dep:rand"]
# serde = ["dep:serde", "alloy-primitives/serde"]
serde = ["dep:serde"]<|MERGE_RESOLUTION|>--- conflicted
+++ resolved
@@ -7,14 +7,11 @@
 base64 = "0.22.1"
 bitmaps.workspace = true
 reth-network-peers = { workspace = true, features = ["secp256k1"] }
-<<<<<<< HEAD
 reth-provider.workspace = true
 reth-trie.workspace = true
 reth-chainspec.workspace = true
 reth-storage-api.workspace = true
-blsful.workspace = true
-=======
->>>>>>> 30a16f03
+# blsful.workspace = true
 bytes = "1.4"
 pade.workspace = true
 pade-macro.workspace = true
