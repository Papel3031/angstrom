--- conflicted
+++ resolved
@@ -10,14 +10,6 @@
 pub use decode::*;
 pub use encode::*;
 
-<<<<<<< HEAD
-// Publicly export the PadeEncode macro
-pub mod derive {
-    pub use pade_macro::PadeEncode;
-}
-
-=======
->>>>>>> 1a22a51a
 pub struct Sequence<const B: usize, T>(std::marker::PhantomData<T>);
 impl<const B: usize, T> Sequence<B, T> {}
 
