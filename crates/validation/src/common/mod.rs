--- conflicted
+++ resolved
@@ -1,13 +1,5 @@
 pub mod db;
 pub mod executor;
-<<<<<<< HEAD
-pub mod revm;
-pub mod state;
 pub use db::*;
 use reth_provider::StateProviderFactory;
-use tokio::sync::mpsc::unbounded_channel;
-=======
-pub mod lru_db;
-
-use reth_provider::StateProviderFactory;
->>>>>>> 070cf8ca
+use tokio::sync::mpsc::unbounded_channel;