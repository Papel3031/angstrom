#![allow(dead_code)]
#![allow(unused_imports)]
#![allow(unused_mut)]
#![allow(unused_variables)]
#![allow(unreachable_code)]

pub mod common;
pub mod order;
pub mod validator;

use std::{
    fmt::Debug,
    path::Path,
    sync::{
        atomic::{AtomicU64, Ordering},
        Arc
    }
};

use alloy::{
    network::Network, primitives::Address, providers::Provider,
    signers::k256::elliptic_curve::rand_core::block::BlockRngCore, transports::Transport
};
use angstrom_utils::key_split_threadpool::KeySplitThreadpool;
use common::db::BlockStateProviderFactory;
use futures::Stream;
use matching_engine::cfmm::uniswap::{
    pool::EnhancedUniswapV3Pool, pool_manager::UniswapPoolManager,
    pool_providers::canonical_state_adapter::CanonicalStateAdapter
};
use order::state::{
    config::load_validation_config,
    db_state_utils::{FetchUtils, StateFetchUtils},
    pools::{AngstromPoolsTracker, PoolsTracker}
};
use reth_provider::{CanonStateNotifications, FullProvider, StateProviderFactory};
use tokio::sync::mpsc::unbounded_channel;
use validator::Validator;

use crate::{
    order::{
        order_validator::OrderValidator, sim::SimValidation,
        state::config::load_data_fetcher_config
    },
    validator::ValidationClient
};

pub const TOKEN_CONFIG_FILE: &str = "./crates/validation/state_config.toml";

pub fn init_validation<DB: Unpin + Clone + 'static + revm::DatabaseRef + Send + Sync>(
    db: DB,
<<<<<<< HEAD
    cache_max_bytes: usize,
    current_block: u64
) -> ValidationClient
where
    <DB as revm::DatabaseRef>::Error: Send + Sync + Debug
{
=======
    state_notification: CanonStateNotifications,
    cache_max_bytes: usize
) -> ValidationClient {
>>>>>>> 80cb0195
    let (validator_tx, validator_rx) = unbounded_channel();
    let config_path = Path::new(TOKEN_CONFIG_FILE);
    let validation_config = load_validation_config(config_path).unwrap();
    let data_fetcher_config = load_data_fetcher_config(config_path).unwrap();
    let current_block = Arc::new(AtomicU64::new(current_block));
    let revm_lru = Arc::new(db);
    let fetch = FetchUtils::new(data_fetcher_config.clone(), revm_lru.clone());

    std::thread::spawn(move || {
        let rt = tokio::runtime::Builder::new_multi_thread()
            .enable_all()
            .worker_threads(4)
            .build()
            .unwrap();
        let handle = rt.handle().clone();
        // load storage slot state + pools
        let pools = AngstromPoolsTracker::new(validation_config.clone());

        // TODO: make the pool work with new styles addresses
        let mut uniswap_pools: Vec<EnhancedUniswapV3Pool> = validation_config
            .pools
            .iter()
            .map(|pool| {
                let initial_ticks_per_side = 200;
                EnhancedUniswapV3Pool::new(
                    Address::from_slice(&pool.pool_id[..20]),
                    initial_ticks_per_side
                )
            })
            .collect();
        uniswap_pools.iter_mut().for_each(|pool| {
            // TODO: initialize the pool
            // pool.initialize(Some(current_block.load(Ordering::SeqCst)),
            // db.into())
        });
        let state_change_buffer = 100;
        let pool_manager = UniswapPoolManager::new(
            uniswap_pools,
            current_block.load(Ordering::SeqCst),
            state_change_buffer,
            Arc::new(CanonicalStateAdapter::new(state_notification))
        );
        let thread_pool =
            KeySplitThreadpool::new(handle, validation_config.max_validation_per_user);
        let sim = SimValidation::new(revm_lru.clone());
        let pool_watcher_handle = rt.block_on(async { pool_manager.watch_state_changes().await }).unwrap();
        let order_validator =
            OrderValidator::new(sim, current_block, pools, fetch, pool_manager, thread_pool);

        rt.block_on(async { Validator::new(validator_rx, order_validator).await })
    });

    ValidationClient(validator_tx)
}

pub fn init_validation_tests<
    DB: Unpin + Clone + 'static + revm::DatabaseRef + Send + Sync,
    State: StateFetchUtils + Sync + 'static,
    Pool: PoolsTracker + Sync + 'static
>(
    db: DB,
    cache_max_bytes: usize,
    state_notification: CanonStateNotifications,
    state: State,
    pool: Pool,
    block_number: u64
) -> (ValidationClient, Arc<DB>)
where
    <DB as revm::DatabaseRef>::Error: Send + Sync + Debug
{
    let (tx, rx) = unbounded_channel();
    let config_path = Path::new(TOKEN_CONFIG_FILE);
    let validation_config = load_validation_config(config_path).unwrap();
    let fetcher_config = load_data_fetcher_config(config_path).unwrap();
    let current_block = Arc::new(AtomicU64::new(block_number));
    let revm_lru = Arc::new(db);
    let task_db = revm_lru.clone();

    std::thread::spawn(move || {
        let rt = tokio::runtime::Builder::new_multi_thread()
            .enable_all()
            .worker_threads(4)
            .build()
            .unwrap();
        let handle = rt.handle().clone();
        let thread_pool =
            KeySplitThreadpool::new(handle, validation_config.max_validation_per_user);
        let sim = SimValidation::new(task_db);

        let mut uniswap_pools: Vec<EnhancedUniswapV3Pool> = validation_config
            .pools
            .iter()
            .map(|pool| {
                let initial_ticks_per_side = 200;
                // TODO: make the pool work with UniswapV4 addresses
                EnhancedUniswapV3Pool::new(
                    Address::from_slice(&pool.pool_id[..20]),
                    initial_ticks_per_side
                )
            })
            .collect();
        uniswap_pools.iter_mut().for_each(|pool| {
            // TODO: initialize the pool
            // pool.initialize(Some(current_block.load(Ordering::SeqCst)),
            // db.into())
        });
        let state_change_buffer = 100;
        let pool_manager = UniswapPoolManager::new(
            uniswap_pools,
            current_block.load(Ordering::SeqCst),
            state_change_buffer,
            Arc::new(CanonicalStateAdapter::new(state_notification))
        );
        let pool_watcher_handle = rt.block_on(async { pool_manager.watch_state_changes().await }).unwrap();
        let order_validator =
            OrderValidator::new(sim, current_block, pool, state, pool_manager, thread_pool);

        rt.block_on(Validator::new(rx, order_validator))
    });

    (ValidationClient(tx), revm_lru)
}

pub trait BundleValidator: Send + Sync + Clone + Unpin + 'static {}

impl BundleValidator for ValidationClient {}<|MERGE_RESOLUTION|>--- conflicted
+++ resolved
@@ -49,18 +49,13 @@
 
 pub fn init_validation<DB: Unpin + Clone + 'static + revm::DatabaseRef + Send + Sync>(
     db: DB,
-<<<<<<< HEAD
     cache_max_bytes: usize,
-    current_block: u64
+    current_block: u64,
+    state_notification: CanonStateNotifications
 ) -> ValidationClient
 where
     <DB as revm::DatabaseRef>::Error: Send + Sync + Debug
 {
-=======
-    state_notification: CanonStateNotifications,
-    cache_max_bytes: usize
-) -> ValidationClient {
->>>>>>> 80cb0195
     let (validator_tx, validator_rx) = unbounded_channel();
     let config_path = Path::new(TOKEN_CONFIG_FILE);
     let validation_config = load_validation_config(config_path).unwrap();
@@ -106,7 +101,9 @@
         let thread_pool =
             KeySplitThreadpool::new(handle, validation_config.max_validation_per_user);
         let sim = SimValidation::new(revm_lru.clone());
-        let pool_watcher_handle = rt.block_on(async { pool_manager.watch_state_changes().await }).unwrap();
+        let pool_watcher_handle = rt
+            .block_on(async { pool_manager.watch_state_changes().await })
+            .unwrap();
         let order_validator =
             OrderValidator::new(sim, current_block, pools, fetch, pool_manager, thread_pool);
 
@@ -174,7 +171,9 @@
             state_change_buffer,
             Arc::new(CanonicalStateAdapter::new(state_notification))
         );
-        let pool_watcher_handle = rt.block_on(async { pool_manager.watch_state_changes().await }).unwrap();
+        let pool_watcher_handle = rt
+            .block_on(async { pool_manager.watch_state_changes().await })
+            .unwrap();
         let order_validator =
             OrderValidator::new(sim, current_block, pool, state, pool_manager, thread_pool);
 
