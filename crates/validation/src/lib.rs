--- conflicted
+++ resolved
@@ -36,12 +36,9 @@
 >(
     db: DB,
     current_block: u64,
-<<<<<<< HEAD
     angstrom_address: Option<Address>,
-    state_notification: CanonStateNotifications
-=======
+    state_notification: CanonStateNotifications,
     uniswap_pools: SyncedUniswapPools
->>>>>>> 06500164
 ) -> ValidationClient
 where
     <DB as revm::DatabaseRef>::Error: Send + Sync + Debug
@@ -65,14 +62,7 @@
         // load storage slot state + pools
         let thread_pool =
             KeySplitThreadpool::new(handle, validation_config.max_validation_per_user);
-<<<<<<< HEAD
         let sim = SimValidation::new(revm_lru.clone(), angstrom_address);
-        let _pool_watcher_handle = rt
-            .block_on(async { pool_manager.watch_state_changes().await })
-            .unwrap();
-=======
-        let sim = SimValidation::new(revm_lru.clone());
->>>>>>> 06500164
         let order_validator =
             OrderValidator::new(sim, current_block, pools, fetch, uniswap_pools, thread_pool);
 
@@ -113,35 +103,8 @@
         let handle = rt.handle().clone();
         let thread_pool =
             KeySplitThreadpool::new(handle, validation_config.max_validation_per_user);
-<<<<<<< HEAD
+
         let sim = SimValidation::new(task_db, None);
-
-        let mut uniswap_pools: Vec<_> = validation_config
-            .pools
-            .iter()
-            .map(|pool| {
-                let initial_ticks_per_side = 200;
-                EnhancedUniswapPool::new(DataLoader::new(pool.pool_id), initial_ticks_per_side)
-            })
-            .collect();
-        uniswap_pools.iter_mut().for_each(|_| {
-            // TODO: initialize the pool
-            // pool.initialize(Some(current_block.load(Ordering::SeqCst)),
-            // db.into())
-        });
-        let state_change_buffer = 100;
-        let pool_manager = UniswapPoolManager::new(
-            uniswap_pools,
-            current_block.load(Ordering::SeqCst),
-            state_change_buffer,
-            Arc::new(CanonicalStateAdapter::new(state_notification))
-        );
-        let _pool_watcher_handle = rt
-            .block_on(async { pool_manager.watch_state_changes().await })
-            .unwrap();
-=======
-        let sim = SimValidation::new(task_db);
->>>>>>> 06500164
         let order_validator =
             OrderValidator::new(sim, current_block, pool, state, uniswap_pools, thread_pool);
 
