pub mod common;
pub mod order;
pub mod validator;

use std::{
    fmt::Debug,
    path::Path,
    sync::{atomic::AtomicU64, Arc}
};

use angstrom_utils::key_split_threadpool::KeySplitThreadpool;
use matching_engine::cfmm::uniswap::pool_manager::SyncedUniswapPools;
use order::state::{
    config::load_validation_config, db_state_utils::StateFetchUtils, pools::PoolsTracker
};
use tokio::sync::mpsc::unbounded_channel;
use validator::Validator;

use crate::{
    order::{
        order_validator::OrderValidator,
        sim::SimValidation,
        state::{
            config::load_data_fetcher_config, db_state_utils::FetchUtils,
            pools::AngstromPoolsTracker
        }
    },
    validator::ValidationClient
};

pub const TOKEN_CONFIG_FILE: &str = "crates/validation/src/state_config.toml";

pub fn init_validation<
    DB: Unpin + Clone + 'static + reth_provider::BlockNumReader + revm::DatabaseRef + Send + Sync
>(
    db: DB,
    current_block: u64,
    uniswap_pools: SyncedUniswapPools
) -> ValidationClient
where
    <DB as revm::DatabaseRef>::Error: Send + Sync + Debug
{
    let (validator_tx, validator_rx) = unbounded_channel();
    let config_path = Path::new(TOKEN_CONFIG_FILE);
    let validation_config = load_validation_config(config_path).unwrap();
    let data_fetcher_config = load_data_fetcher_config(config_path).unwrap();
<<<<<<< HEAD
    let current_block = Arc::new(AtomicU64::new(db.best_block_number().unwrap()));
    let revm_lru = Arc::new(RevmLRU::new(cache_max_bytes, Arc::new(db), current_block.clone()));
    // TODO: this will get refactored once feat/gas-spec is merged
    let fetch = FetchUtils::new(Address::ZERO, data_fetcher_config.clone(), revm_lru.clone());
=======
    let current_block = Arc::new(AtomicU64::new(current_block));
    let revm_lru = Arc::new(db);
    let fetch = FetchUtils::new(data_fetcher_config.clone(), revm_lru.clone());
>>>>>>> 7b21d35a

    std::thread::spawn(move || {
        let rt = tokio::runtime::Builder::new_multi_thread()
            .enable_all()
            .worker_threads(4)
            .build()
            .unwrap();
        let handle = rt.handle().clone();
        let pools = AngstromPoolsTracker::new(validation_config.pools.clone());
        // load storage slot state + pools
        let thread_pool =
            KeySplitThreadpool::new(handle, validation_config.max_validation_per_user);
        let sim = SimValidation::new(revm_lru.clone());
        let order_validator =
            OrderValidator::new(sim, current_block, pools, fetch, uniswap_pools, thread_pool);

        rt.block_on(async { Validator::new(validator_rx, order_validator).await })
    });

    ValidationClient(validator_tx)
}

pub fn init_validation_tests<
    DB: Unpin + Clone + 'static + revm::DatabaseRef + reth_provider::BlockNumReader + Send + Sync,
    State: StateFetchUtils + Sync + 'static,
    Pool: PoolsTracker + Sync + 'static
>(
    db: DB,
    uniswap_pools: SyncedUniswapPools,
    state: State,
    pool: Pool,

    block_number: u64
) -> (ValidationClient, Arc<DB>)
where
    <DB as revm::DatabaseRef>::Error: Send + Sync + Debug
{
    let (tx, rx) = unbounded_channel();
    let config_path = Path::new(TOKEN_CONFIG_FILE);
    let validation_config = load_validation_config(config_path).unwrap();
    let current_block = Arc::new(AtomicU64::new(block_number));
    let revm_lru = Arc::new(db);
    let task_db = revm_lru.clone();

    std::thread::spawn(move || {
        let rt = tokio::runtime::Builder::new_multi_thread()
            .enable_all()
            .worker_threads(4)
            .build()
            .unwrap();
        let handle = rt.handle().clone();
        let thread_pool =
            KeySplitThreadpool::new(handle, validation_config.max_validation_per_user);
        let sim = SimValidation::new(task_db);
        let order_validator =
            OrderValidator::new(sim, current_block, pool, state, uniswap_pools, thread_pool);

        rt.block_on(Validator::new(rx, order_validator))
    });

    (ValidationClient(tx), revm_lru)
}

pub trait BundleValidator: Send + Sync + Clone + Unpin + 'static {}

impl BundleValidator for ValidationClient {}<|MERGE_RESOLUTION|>--- conflicted
+++ resolved
@@ -44,16 +44,9 @@
     let config_path = Path::new(TOKEN_CONFIG_FILE);
     let validation_config = load_validation_config(config_path).unwrap();
     let data_fetcher_config = load_data_fetcher_config(config_path).unwrap();
-<<<<<<< HEAD
-    let current_block = Arc::new(AtomicU64::new(db.best_block_number().unwrap()));
-    let revm_lru = Arc::new(RevmLRU::new(cache_max_bytes, Arc::new(db), current_block.clone()));
-    // TODO: this will get refactored once feat/gas-spec is merged
-    let fetch = FetchUtils::new(Address::ZERO, data_fetcher_config.clone(), revm_lru.clone());
-=======
     let current_block = Arc::new(AtomicU64::new(current_block));
     let revm_lru = Arc::new(db);
-    let fetch = FetchUtils::new(data_fetcher_config.clone(), revm_lru.clone());
->>>>>>> 7b21d35a
+    let fetch = FetchUtils::new(Address::default(), data_fetcher_config.clone(), revm_lru.clone());
 
     std::thread::spawn(move || {
         let rt = tokio::runtime::Builder::new_multi_thread()
