--- conflicted
+++ resolved
@@ -1,13 +1,9 @@
-<<<<<<< HEAD
 use std::{
     fmt::Debug,
     pin::Pin,
     sync::{atomic::AtomicU64, Arc},
     task::Poll
 };
-=======
-use std::task::Poll;
->>>>>>> 80cb0195
 
 use alloy::primitives::{Address, B256};
 use futures_util::{Future, FutureExt};
@@ -46,11 +42,8 @@
     DB: Unpin + Clone + 'static + revm::DatabaseRef + Send + Sync,
     Pools: PoolsTracker + Sync + 'static,
     Fetch: StateFetchUtils + Sync + 'static,
-<<<<<<< HEAD
-    <DB as revm::DatabaseRef>::Error: Send + Sync + Debug
-=======
+    <DB as revm::DatabaseRef>::Error: Send + Sync + Debug,
     Provider: PoolManagerProvider + Sync + 'static
->>>>>>> 80cb0195
 {
     pub fn new(
         rx: UnboundedReceiver<ValidationRequest>,
