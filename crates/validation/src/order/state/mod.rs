--- conflicted
+++ resolved
@@ -2,15 +2,8 @@
 
 use account::UserAccountProcessor;
 use alloy_primitives::{Address, B256, U256};
-<<<<<<< HEAD
-use angstrom_types::{
-    primitive::{NewInitializedPool, PoolIdWithDirection},
-    sol_bindings::grouped_orders::{AllOrders, RawPoolOrder}
-};
-=======
 use angstrom_types::sol_bindings::grouped_orders::{AllOrders, RawPoolOrder};
 use db_state_utils::StateFetchUtils;
->>>>>>> 32e14166
 use futures::{Stream, StreamExt};
 use futures_util::stream::FuturesUnordered;
 use parking_lot::RwLock;
@@ -51,31 +44,13 @@
     /// tracks everything user related.
     user_account_tracker: Arc<UserAccountProcessor<DB, Fetch>>,
     /// tracks all info about the current angstrom pool state.
-<<<<<<< HEAD
-    pool_tacker:          AngstromPoolsTracker
-=======
     pool_tacker:          Arc<Pools>
->>>>>>> 32e14166
 }
 
 impl<DB, Pools: PoolsTracker, Fetch: StateFetchUtils> StateValidation<DB, Pools, Fetch>
 where
     DB: BlockStateProviderFactory + Unpin + 'static
 {
-<<<<<<< HEAD
-    pub fn new(
-        db: Arc<RevmLRU<DB>>,
-        pool_tacker: AngstromPoolsTracker,
-        config: ValidationConfig,
-        block: u64
-    ) -> Self {
-        todo!()
-    }
-
-    pub fn wrap_order<O: RawPoolOrder>(&self, order: O) -> Option<AssetIndexToAddressWrapper<O>> {
-        self.pool_tacker
-            .read_with(|inner| inner.asset_index_to_address.wrap(order))
-=======
     pub fn new(db: Arc<RevmLRU<DB>>, block: u64, pools: Pools, fetch: Fetch) -> Self {
         Self {
             db:                   db.clone(),
@@ -92,7 +67,6 @@
     ) {
         self.user_account_tracker
             .prepare_for_new_block(address_changes, completed_orders)
->>>>>>> 32e14166
     }
 
     fn handle_regular_order<O: RawPoolOrder + Into<AllOrders>>(
