--- conflicted
+++ resolved
@@ -1,20 +1,9 @@
-<<<<<<< HEAD
-use std::{ops::Deref, sync::Arc};
-
-use alloy_primitives::{Address, U256};
-use angstrom_pools::AngstromPools;
-use angstrom_types::{
-    primitive::{NewInitializedPool, PoolIdWithDirection},
-    sol_bindings::grouped_orders::{PoolOrder, RawPoolOrder}
-};
-=======
 use std::collections::HashMap;
 
 use alloy_primitives::{Address, FixedBytes, U256};
 use angstrom_pools::AngstromPools;
 use angstrom_types::sol_bindings::grouped_orders::{PoolOrder, RawPoolOrder};
 use dashmap::DashMap;
->>>>>>> 32e14166
 use index_to_address::{AssetIndexToAddress, AssetIndexToAddressWrapper};
 use parking_lot::RwLock;
 
@@ -40,53 +29,14 @@
 }
 
 #[derive(Clone)]
-<<<<<<< HEAD
-pub struct AngstromPoolsTracker(Arc<RwLock<AngstromPoolsTrackerInner>>);
-
-impl AngstromPoolsTracker {
-    pub fn new(config: ValidationConfig) -> Self {
-        Self(Arc::new(RwLock::new(AngstromPoolsTrackerInner::new(config))))
-    }
-}
-
-impl AngstromPoolsTracker {
-    pub fn read_with<F, R>(&self, f: F) -> R
-    where
-        F: FnOnce(&AngstromPoolsTrackerInner) -> R
-    {
-        let this = self.0.read_arc();
-        f(&this)
-    }
-
-    pub fn write_with<F, R>(&self, f: F) -> R
-    where
-        F: FnOnce(&mut AngstromPoolsTrackerInner) -> R
-    {
-        let mut this = self.0.write_arc();
-        f(&mut this)
-    }
-}
-
-=======
->>>>>>> 32e14166
 /// keeps track of all valid pools and the mappings of asset id to pool id
 pub struct AngstromPoolsTrackerInner {
     pub asset_index_to_address: AssetIndexToAddress,
     pub pools:                  AngstromPools
 }
 
-<<<<<<< HEAD
-impl AngstromPoolsTrackerInner {
-    fn new(config: ValidationConfig) -> Self {
-        todo!()
-    }
-
-    /// None if no pool was found
-    pub fn fetch_pool_info_for_order<O: RawPoolOrder>(
-=======
 impl PoolsTracker for AngstromPoolsTracker {
     fn fetch_pool_info_for_order<O: RawPoolOrder>(
->>>>>>> 32e14166
         &self,
         order: O
     ) -> Option<(UserOrderPoolInfo, AssetIndexToAddressWrapper<O>)> {
@@ -99,7 +49,6 @@
 
         Some((user_info, wrapped))
     }
-<<<<<<< HEAD
 
     pub fn index_new_pool(&mut self, pool: NewInitializedPool) {
         self.set_pool(pool);
@@ -112,7 +61,7 @@
 
     fn set_assets(&mut self, pool: NewInitializedPool) {
         self.asset_index_to_address.try_set_new_pool_assets(pool);
-=======
+    }
 }
 
 impl AngstromPoolsTracker {
@@ -183,6 +132,5 @@
 
             Some((info, wrapped))
         }
->>>>>>> 32e14166
     }
 }