--- conflicted
+++ resolved
@@ -3,11 +3,6 @@
 use alloy::primitives::{hex, keccak256, Address, B256, U256};
 use reth_revm::DatabaseRef;
 
-<<<<<<< HEAD
-use crate::order::state::{BlockStateProviderFactory, RevmLRU};
-=======
-use super::ANGSTROM_CONTRACT;
->>>>>>> 7b21d35a
 
 /// The nonce location for quick db lookup
 const ANGSTROM_NONCE_SLOT_CONST: [u8; 4] = hex!("daa050e9");
