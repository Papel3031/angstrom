--- conflicted
+++ resolved
@@ -50,22 +50,15 @@
     DB: Unpin + Clone + 'static + revm::DatabaseRef + BlockNumReader,
     <DB as revm::DatabaseRef>::Error: Send + Sync
 {
-<<<<<<< HEAD
     pub fn new(db: Arc<DB>, angstrom_address: Option<Address>) -> eyre::Result<Self> {
         if let Some(angstrom_address) = angstrom_address {
             Ok(Self { db: CacheDB::new(db), angstrom_address })
         } else {
-            let ConfiguredRevm { db, angstrom, .. } =
+            let ConfiguredRevm { db, angstrom } =
                 Self::setup_revm_cache_database_for_simulation(db)?;
+
             Ok(Self { db, angstrom_address: angstrom })
         }
-=======
-    pub fn new(db: Arc<DB>) -> eyre::Result<Self> {
-        let ConfiguredRevm { db, angstrom, .. } =
-            Self::setup_revm_cache_database_for_simulation(db)?;
-
-        Ok(Self { db, angstrom_address: angstrom })
->>>>>>> 285bce43
     }
 
     pub fn gas_of_tob_order(
