use client::RevmClient;
use ethers_core::types::transaction::{eip2718::TypedTransaction, eip712::TypedData};
use ethers_middleware::Middleware;
use sim::SimResult;
use tokio::{
    sync::{mpsc::unbounded_channel, oneshot::Sender},
    task::JoinHandle
};

use crate::{revm::Revm, sim::SimError};

pub mod client;
pub mod executor;
pub mod lru_db;
pub mod reth_client;
pub mod revm;
pub mod sim;
pub mod state;

pub fn spawn_revm_sim<M: Middleware>(
    middleware: &'static M,
    max_bytes: usize
) -> (RevmClient, JoinHandle<()>) {
    let (tx, rx) = unbounded_channel();
    let revm_client = Revm::new(rx, middleware, max_bytes);

    (RevmClient::new(tx), tokio::spawn(revm_client))
}
// the simulator is a handle that we use to simulate transactions.
#[async_trait::async_trait]
<<<<<<< HEAD
pub trait Simulator {
    //fn run_sim(&self, transaction: EIP712Domain, tx: Receiver<SimResult>, id:
    // u64) -> Result<SimResult>;
    async fn run_sim(&self, transaction: TypedTransaction);
=======
pub trait Simulator: Clone {
    //fn run_sim(&self, transaction: EIP12Domain, tx: Receiver<SimResult>, id:
    // u64) -> Result<SimResult>;
    async fn run_sim(&self, transaction: TransactionType) -> Result<SimResult, SimError>;
>>>>>>> 699c0b9d
}

/// enum of transaction type
/// CHANGE TO EIP712DOMAIN
pub enum TransactionType {
    Single(TypedData, Sender<SimResult>),
    Bundle(TypedData, Sender<SimResult>)
}<|MERGE_RESOLUTION|>--- conflicted
+++ resolved
@@ -28,17 +28,10 @@
 }
 // the simulator is a handle that we use to simulate transactions.
 #[async_trait::async_trait]
-<<<<<<< HEAD
-pub trait Simulator {
-    //fn run_sim(&self, transaction: EIP712Domain, tx: Receiver<SimResult>, id:
-    // u64) -> Result<SimResult>;
-    async fn run_sim(&self, transaction: TypedTransaction);
-=======
 pub trait Simulator: Clone {
     //fn run_sim(&self, transaction: EIP12Domain, tx: Receiver<SimResult>, id:
     // u64) -> Result<SimResult>;
     async fn run_sim(&self, transaction: TransactionType) -> Result<SimResult, SimError>;
->>>>>>> 699c0b9d
 }
 
 /// enum of transaction type
