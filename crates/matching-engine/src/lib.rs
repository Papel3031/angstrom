--- conflicted
+++ resolved
@@ -1,4 +1,3 @@
-<<<<<<< HEAD
 use std::{collections::HashSet, sync::Arc};
 
 use alloy::{
@@ -6,11 +5,6 @@
     transports::Transport
 };
 use alloy_primitives::BlockNumber;
-=======
-use std::collections::{HashMap, HashSet};
-
-use alloy::primitives::Address;
->>>>>>> a2b409aa
 use angstrom_types::{
     consensus::PreProposal,
     contract_payloads::angstrom::BundleGasDetails,
