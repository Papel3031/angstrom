--- conflicted
+++ resolved
@@ -56,14 +56,11 @@
 use reth_metrics::common::mpsc::{UnboundedMeteredReceiver, UnboundedMeteredSender};
 use reth_network_peers::pk2id;
 use reth_node_ethereum::{node::EthereumAddOns, EthereumNode};
-<<<<<<< HEAD
-use validation::{init_validation, order::state::pools::AngstromPoolsTracker};
-=======
 use validation::{
     init_validation,
+    order::state::pools::AngstromPoolsTracker,
     validator::{ValidationClient, ValidationRequest}
 };
->>>>>>> 81b77b77
 
 use crate::cli::network_builder::AngstromNetworkBuilder;
 
@@ -260,23 +257,15 @@
             .expect("failed to start token price generator");
 
     let block_height = node.provider.best_block_number().unwrap();
-<<<<<<< HEAD
-
-    let validator = init_validation(
-=======
     init_validation(
->>>>>>> 81b77b77
         RethDbWrapper::new(node.provider.clone()),
         block_height,
         angstrom_address,
         node.provider.canonical_state_stream(),
         uniswap_pools.clone(),
         price_generator,
-<<<<<<< HEAD
-        pool_config_store.clone()
-=======
+        pool_config_store.clone(),
         handles.validator_rx
->>>>>>> 81b77b77
     );
 
     let network_handle = network_builder
@@ -286,7 +275,6 @@
 
     let pool_config = PoolConfig::default();
     let order_storage = Arc::new(OrderStorage::new(&pool_config));
-<<<<<<< HEAD
     let angstrom_pool_tracker =
         AngstromPoolsTracker::new(node_config.angstrom_address, pool_config_store.clone());
 
@@ -304,8 +292,6 @@
     )
     .unwrap();
 
-=======
->>>>>>> 81b77b77
     let _pool_handle = PoolManagerBuilder::new(
         ValidationClient(handles.validator_tx.clone()),
         Some(order_storage.clone()),
